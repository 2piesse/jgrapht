/*
 * (C) Copyright 2003-2018, by Barak Naveh and Contributors.
 *
 * JGraphT : a free Java graph-theory library
 *
 * This program and the accompanying materials are dual-licensed under
 * either
 *
 * (a) the terms of the GNU Lesser General Public License version 2.1
 * as published by the Free Software Foundation, or (at your option) any
 * later version.
 *
 * or (per the licensee's choosing)
 *
 * (b) the terms of the Eclipse Public License v1.0 as published by
 * the Eclipse Foundation.
 */
package org.jgrapht;

import org.jgrapht.graph.*;

import java.util.*;
import java.util.function.*;

/**
 * A collection of utilities to assist with graph manipulation.
 *
 * @author Barak Naveh
 * @since Jul 31, 2003
 */
public abstract class Graphs
{

    /**
     * Creates a new edge and adds it to the specified graph similarly to the
     * {@link Graph#addEdge(Object, Object)} method.
     *
     * @param g the graph for which the edge to be added
     * @param sourceVertex source vertex of the edge
     * @param targetVertex target vertex of the edge
     * @param weight weight of the edge
     * @param <V> the graph vertex type
     * @param <E> the graph edge type
     *
     * @return The newly created edge if added to the graph, otherwise <code>
     * null</code>.
     * 
     * @throws UnsupportedOperationException if the graph has no edge supplier
     *
     * @see Graph#addEdge(Object, Object)
     */
    public static <V, E> E addEdge(Graph<V, E> g, V sourceVertex, V targetVertex, double weight)
    {
        Supplier<E> edgeSupplier = g.getEdgeSupplier();
        if (edgeSupplier == null) {
            throw new UnsupportedOperationException("Graph contains no edge supplier");
        }
        E e = edgeSupplier.get();
<<<<<<< HEAD
        
        if (g.addEdge(sourceVertex, targetVertex, e)) { 
            g.setEdgeWeight(e, weight);
            return e;
        } else { 
=======

        if (g.addEdge(sourceVertex, targetVertex, e)) {
            g.setEdgeWeight(e, weight);
            return e;
        } else {
>>>>>>> e76f7340
            return null;
        }
    }

    /**
     * Adds the specified source and target vertices to the graph, if not already included, and
     * creates a new edge and adds it to the specified graph similarly to the
     * {@link Graph#addEdge(Object, Object)} method.
     *
     * @param g the graph for which the specified edge to be added
     * @param sourceVertex source vertex of the edge
     * @param targetVertex target vertex of the edge
     * @param <V> the graph vertex type
     * @param <E> the graph edge type
     *
     * @return The newly created edge if added to the graph, otherwise <code>
     * null</code>.
     */
    public static <V, E> E addEdgeWithVertices(Graph<V, E> g, V sourceVertex, V targetVertex)
    {
        g.addVertex(sourceVertex);
        g.addVertex(targetVertex);

        return g.addEdge(sourceVertex, targetVertex);
    }

    /**
     * Adds the specified edge to the graph, including its vertices if not already included.
     *
     * @param targetGraph the graph for which the specified edge to be added
     * @param sourceGraph the graph in which the specified edge is already present
     * @param edge edge to add
     * @param <V> the graph vertex type
     * @param <E> the graph edge type
     *
     * @return <tt>true</tt> if the target graph did not already contain the specified edge.
     */
    public static <V,
        E> boolean addEdgeWithVertices(Graph<V, E> targetGraph, Graph<V, E> sourceGraph, E edge)
    {
        V sourceVertex = sourceGraph.getEdgeSource(edge);
        V targetVertex = sourceGraph.getEdgeTarget(edge);

        targetGraph.addVertex(sourceVertex);
        targetGraph.addVertex(targetVertex);

        return targetGraph.addEdge(sourceVertex, targetVertex, edge);
    }

    /**
     * Adds the specified source and target vertices to the graph, if not already included, and
     * creates a new weighted edge and adds it to the specified graph similarly to the
     * {@link Graph#addEdge(Object, Object)} method.
     *
     * @param g the graph for which the specified edge to be added
     * @param sourceVertex source vertex of the edge
     * @param targetVertex target vertex of the edge
     * @param weight weight of the edge
     * @param <V> the graph vertex type
     * @param <E> the graph edge type
     *
     * @return The newly created edge if added to the graph, otherwise <code>
     * null</code>.
     */
    public static <V,
        E> E addEdgeWithVertices(Graph<V, E> g, V sourceVertex, V targetVertex, double weight)
    {
        g.addVertex(sourceVertex);
        g.addVertex(targetVertex);

        return addEdge(g, sourceVertex, targetVertex, weight);
    }

    /**
     * Adds all the vertices and all the edges of the specified source graph to the specified
     * destination graph. First all vertices of the source graph are added to the destination graph.
     * Then every edge of the source graph is added to the destination graph. This method returns
     * <code>true</code> if the destination graph has been modified as a result of this operation,
     * otherwise it returns <code>false</code>.
     *
     * <p>
     * The behavior of this operation is undefined if any of the specified graphs is modified while
     * operation is in progress.
     * </p>
     *
     * @param destination the graph to which vertices and edges are added
     * @param source the graph used as source for vertices and edges to add
     * @param <V> the graph vertex type
     * @param <E> the graph edge type
     *
     * @return <code>true</code> if and only if the destination graph has been changed as a result
     *         of this operation.
     */
    public static <V,
        E> boolean addGraph(Graph<? super V, ? super E> destination, Graph<V, E> source)
    {
        boolean modified = addAllVertices(destination, source.vertexSet());
        modified |= addAllEdges(destination, source, source.edgeSet());

        return modified;
    }

    /**
     * Adds all the vertices and all the edges of the specified source digraph to the specified
     * destination digraph, reversing all of the edges. If you want to do this as a linked view of
     * the source graph (rather than by copying to a destination graph), use
     * {@link EdgeReversedGraph} instead.
     *
     * <p>
     * The behavior of this operation is undefined if any of the specified graphs is modified while
     * operation is in progress.
     *
     * @param destination the graph to which vertices and edges are added
     * @param source the graph used as source for vertices and edges to add
     * @param <V> the graph vertex type
     * @param <E> the graph edge type
     *
     * @see EdgeReversedGraph
     */
    public static <V,
        E> void addGraphReversed(Graph<? super V, ? super E> destination, Graph<V, E> source)
    {
        if (!source.getType().isDirected() || !destination.getType().isDirected()) {
            throw new IllegalArgumentException("graph must be directed");
        }

        addAllVertices(destination, source.vertexSet());

        for (E edge : source.edgeSet()) {
            destination.addEdge(source.getEdgeTarget(edge), source.getEdgeSource(edge));
        }
    }

    /**
     * Adds a subset of the edges of the specified source graph to the specified destination graph.
     * The behavior of this operation is undefined if either of the graphs is modified while the
     * operation is in progress. {@link #addEdgeWithVertices} is used for the transfer, so source
     * vertexes will be added automatically to the target graph.
     *
     * @param destination the graph to which edges are to be added
     * @param source the graph used as a source for edges to add
     * @param edges the edges to be added
     * @param <V> the graph vertex type
     * @param <E> the graph edge type
     *
     * @return <tt>true</tt> if this graph changed as a result of the call
     */
    public static <V, E> boolean addAllEdges(
        Graph<? super V, ? super E> destination, Graph<V, E> source, Collection<? extends E> edges)
    {
        boolean modified = false;

        for (E e : edges) {
            V s = source.getEdgeSource(e);
            V t = source.getEdgeTarget(e);
            destination.addVertex(s);
            destination.addVertex(t);
            modified |= destination.addEdge(s, t, e);
        }

        return modified;
    }

    /**
     * Adds all of the specified vertices to the destination graph. The behavior of this operation
     * is undefined if the specified vertex collection is modified while the operation is in
     * progress. This method will invoke the {@link Graph#addVertex(Object)} method.
     *
     * @param destination the graph to which edges are to be added
     * @param vertices the vertices to be added to the graph
     * @param <V> the graph vertex type
     * @param <E> the graph edge type
     *
     * @return <tt>true</tt> if graph changed as a result of the call
     *
     * @throws NullPointerException if the specified vertices contains one or more null vertices, or
     *         if the specified vertex collection is <tt>
     * null</tt>.
     *
     * @see Graph#addVertex(Object)
     */
    public static <V, E> boolean addAllVertices(
        Graph<? super V, ? super E> destination, Collection<? extends V> vertices)
    {
        boolean modified = false;

        for (V v : vertices) {
            modified |= destination.addVertex(v);
        }

        return modified;
    }

    /**
     * Returns a list of vertices that are the neighbors of a specified vertex. If the graph is a
     * multigraph vertices may appear more than once in the returned list.
     *
     * <p>
     * The method uses {@link Graph#edgesOf(Object)} to traverse the graph.
     *
     * @param g the graph to look for neighbors in
     * @param vertex the vertex to get the neighbors of
     * @param <V> the graph vertex type
     * @param <E> the graph edge type
     *
     * @return a list of the vertices that are the neighbors of the specified vertex.
     */
    public static <V, E> List<V> neighborListOf(Graph<V, E> g, V vertex)
    {
        List<V> neighbors = new ArrayList<>();

        for (E e : g.edgesOf(vertex)) {
            neighbors.add(getOppositeVertex(g, e, vertex));
        }

        return neighbors;
    }

    /**
     * Returns a set of vertices that are neighbors of a specified vertex.
     *
     * @param g the graph to look for neighbors in
     * @param vertex the vertex to get the neighbors of
     * @param <V> the graph vertex type
     * @param <E> the graph edge type
     * @return a set of the vertices that are neighbors of the specified vertex
     */
    public static <V, E> Set<V> neighborSetOf(Graph<V, E> g, V vertex)
    {
        Set<V> neighbors = new LinkedHashSet<>();

        for (E e : g.edgesOf(vertex)) {
            neighbors.add(Graphs.getOppositeVertex(g, e, vertex));
        }

        return neighbors;
    }

    /**
     * Returns a list of vertices that are the direct predecessors of a specified vertex. If the
     * graph is a multigraph, vertices may appear more than once in the returned list.
     *
     * <p>
     * The method uses {@link Graph#incomingEdgesOf(Object)} to traverse the graph.
     *
     * @param g the graph to look for predecessors in
     * @param vertex the vertex to get the predecessors of
     * @param <V> the graph vertex type
     * @param <E> the graph edge type
     *
     * @return a list of the vertices that are the direct predecessors of the specified vertex.
     */
    public static <V, E> List<V> predecessorListOf(Graph<V, E> g, V vertex)
    {
        List<V> predecessors = new ArrayList<>();
        Set<? extends E> edges = g.incomingEdgesOf(vertex);

        for (E e : edges) {
            predecessors.add(getOppositeVertex(g, e, vertex));
        }

        return predecessors;
    }

    /**
     * Returns a list of vertices that are the direct successors of a specified vertex. If the graph
     * is a multigraph vertices may appear more than once in the returned list.
     *
     * <p>
     * The method uses {@link Graph#outgoingEdgesOf(Object)} to traverse the graph.
     *
     * @param g the graph to look for successors in
     * @param vertex the vertex to get the successors of
     * @param <V> the graph vertex type
     * @param <E> the graph edge type
     *
     * @return a list of the vertices that are the direct successors of the specified vertex.
     */
    public static <V, E> List<V> successorListOf(Graph<V, E> g, V vertex)
    {
        List<V> successors = new ArrayList<>();
        Set<? extends E> edges = g.outgoingEdgesOf(vertex);

        for (E e : edges) {
            successors.add(getOppositeVertex(g, e, vertex));
        }

        return successors;
    }

    /**
     * Returns an undirected view of the specified graph. If the specified graph is directed,
     * returns an undirected view of it. If the specified graph is already undirected, just returns
     * it.
     *
     * @param g the graph for which an undirected view is to be returned
     * @param <V> the graph vertex type
     * @param <E> the graph edge type
     *
     * @return an undirected view of the specified graph, if it is directed, or or the specified
     *         graph itself if it is already undirected.
     *
     * @throws IllegalArgumentException if the graph is neither directed nor undirected
     * @see AsUndirectedGraph
     */
    public static <V, E> Graph<V, E> undirectedGraph(Graph<V, E> g)
    {
        if (g.getType().isDirected()) {
            return new AsUndirectedGraph<>(g);
        } else if (g.getType().isUndirected()) {
            return g;
        } else {
            throw new IllegalArgumentException("graph must be either directed or undirected");
        }
    }

    /**
     * Tests whether an edge is incident to a vertex.
     *
     * @param g graph containing e and v
     * @param e edge in g
     * @param v vertex in g
     * @param <V> the graph vertex type
     * @param <E> the graph edge type
     *
     * @return true iff e is incident on v
     */
    public static <V, E> boolean testIncidence(Graph<V, E> g, E e, V v)
    {
        return (g.getEdgeSource(e).equals(v)) || (g.getEdgeTarget(e).equals(v));
    }

    /**
     * Gets the vertex opposite another vertex across an edge.
     *
     * @param g graph containing e and v
     * @param e edge in g
     * @param v vertex in g
     * @param <V> the graph vertex type
     * @param <E> the graph edge type
     *
     * @return vertex opposite to v across e
     */
    public static <V, E> V getOppositeVertex(Graph<V, E> g, E e, V v)
    {
        V source = g.getEdgeSource(e);
        V target = g.getEdgeTarget(e);
        if (v.equals(source)) {
            return target;
        } else if (v.equals(target)) {
            return source;
        } else {
            throw new IllegalArgumentException("no such vertex: " + v.toString());
        }
    }

    /**
     * Removes the given vertex from the given graph. If the vertex to be removed has one or more
     * predecessors, the predecessors will be connected directly to the successors of the vertex to
     * be removed.
     *
     * @param graph graph to be mutated
     * @param vertex vertex to be removed from this graph, if present
     * @param <V> the graph vertex type
     * @param <E> the graph edge type
     *
     * @return true if the graph contained the specified vertex; false otherwise.
     */
    public static <V, E> boolean removeVertexAndPreserveConnectivity(Graph<V, E> graph, V vertex)
    {
        if (!graph.containsVertex(vertex)) {
            return false;
        }

        if (vertexHasPredecessors(graph, vertex)) {
            List<V> predecessors = Graphs.predecessorListOf(graph, vertex);
            List<V> successors = Graphs.successorListOf(graph, vertex);

            for (V predecessor : predecessors) {
                addOutgoingEdges(graph, predecessor, successors);
            }
        }

        graph.removeVertex(vertex);
        return true;
    }

    /**
     * Filters vertices from the given graph and subsequently removes them. If the vertex to be
     * removed has one or more predecessors, the predecessors will be connected directly to the
     * successors of the vertex to be removed.
     *
     * @param graph graph to be mutated
     * @param predicate a non-interfering stateless predicate to apply to each vertex to determine
     *        if it should be removed from the graph
     * @param <V> the graph vertex type
     * @param <E> the graph edge type
     *
     * @return true if at least one vertex has been removed; false otherwise.
     */
    public static <V,
        E> boolean removeVerticesAndPreserveConnectivity(Graph<V, E> graph, Predicate<V> predicate)
    {
        List<V> verticesToRemove = new ArrayList<>();

        for (V node : graph.vertexSet()) {
            if (predicate.test(node)) {
                verticesToRemove.add(node);
            }
        }

        return removeVertexAndPreserveConnectivity(graph, verticesToRemove);
    }

    /**
     * Removes all the given vertices from the given graph. If the vertex to be removed has one or
     * more predecessors, the predecessors will be connected directly to the successors of the
     * vertex to be removed.
     *
     * @param graph to be mutated
     * @param vertices vertices to be removed from this graph, if present
     * @param <V> the graph vertex type
     * @param <E> the graph edge type
     *
     * @return true if at least one vertex has been removed; false otherwise.
     */
    public static <V,
        E> boolean removeVertexAndPreserveConnectivity(Graph<V, E> graph, Iterable<V> vertices)
    {
        boolean atLeastOneVertexHasBeenRemoved = false;

        for (V vertex : vertices) {
            if (removeVertexAndPreserveConnectivity(graph, vertex)) {
                atLeastOneVertexHasBeenRemoved = true;
            }
        }

        return atLeastOneVertexHasBeenRemoved;
    }

    /**
     * Add edges from one source vertex to multiple target vertices. Whether duplicates are created
     * depends on the underlying {@link Graph} implementation.
     *
     * @param graph graph to be mutated
     * @param source source vertex of the new edges
     * @param targets target vertices for the new edges
     * @param <V> the graph vertex type
     * @param <E> the graph edge type
     */
    public static <V, E> void addOutgoingEdges(Graph<V, E> graph, V source, Iterable<V> targets)
    {
        if (!graph.containsVertex(source)) {
            graph.addVertex(source);
        }
        for (V target : targets) {
            if (!graph.containsVertex(target)) {
                graph.addVertex(target);
            }
            graph.addEdge(source, target);
        }
    }

    /**
     * Add edges from multiple source vertices to one target vertex. Whether duplicates are created
     * depends on the underlying {@link Graph} implementation.
     *
     * @param graph graph to be mutated
     * @param target target vertex for the new edges
     * @param sources source vertices for the new edges
     * @param <V> the graph vertex type
     * @param <E> the graph edge type
     */
    public static <V, E> void addIncomingEdges(Graph<V, E> graph, V target, Iterable<V> sources)
    {
        if (!graph.containsVertex(target)) {
            graph.addVertex(target);
        }
        for (V source : sources) {
            if (!graph.containsVertex(source)) {
                graph.addVertex(source);
            }
            graph.addEdge(source, target);
        }
    }

    /**
     * Check if a vertex has any direct successors.
     *
     * @param graph the graph to look for successors
     * @param vertex the vertex to look for successors
     * @param <V> the graph vertex type
     * @param <E> the graph edge type
     *
     * @return true if the vertex has any successors, false otherwise
     */
    public static <V, E> boolean vertexHasSuccessors(Graph<V, E> graph, V vertex)
    {
        return !graph.outgoingEdgesOf(vertex).isEmpty();
    }

    /**
     * Check if a vertex has any direct predecessors.
     *
     * @param graph the graph to look for predecessors
     * @param vertex the vertex to look for predecessors
     * @param <V> the graph vertex type
     * @param <E> the graph edge type
     *
     * @return true if the vertex has any predecessors, false otherwise
     */
    public static <V, E> boolean vertexHasPredecessors(Graph<V, E> graph, V vertex)
    {
        return !graph.incomingEdgesOf(vertex).isEmpty();
    }
}

// End Graphs.java<|MERGE_RESOLUTION|>--- conflicted
+++ resolved
@@ -56,19 +56,11 @@
             throw new UnsupportedOperationException("Graph contains no edge supplier");
         }
         E e = edgeSupplier.get();
-<<<<<<< HEAD
-        
-        if (g.addEdge(sourceVertex, targetVertex, e)) { 
-            g.setEdgeWeight(e, weight);
-            return e;
-        } else { 
-=======
 
         if (g.addEdge(sourceVertex, targetVertex, e)) {
             g.setEdgeWeight(e, weight);
             return e;
         } else {
->>>>>>> e76f7340
             return null;
         }
     }
