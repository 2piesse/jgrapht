--- conflicted
+++ resolved
@@ -90,22 +90,7 @@
      */
     public CrossComponentIterator(Graph<V, E> g, V startVertex)
     {
-<<<<<<< HEAD
         super(g);
-=======
-        super();
-
-        if (g == null) {
-            throw new IllegalArgumentException("graph must not be null");
-        }
-        graph = g;
-
-        vertexIterator = g.vertexSet().iterator();
-        setCrossComponentTraversal(startVertex == null);
-
-        reusableEdgeEvent = new FlyweightEdgeEvent<>(this, null);
-        reusableVertexEvent = new FlyweightVertexEvent<>(this, null);
->>>>>>> f48a5e79
 
         /*
          * Initialize start vertex
